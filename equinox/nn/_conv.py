import itertools as it
import math
from collections.abc import Callable, Sequence
<<<<<<< HEAD
from typing import cast, TypeVar
=======
from typing import TypeVar, cast
>>>>>>> 0d751269

import jax.lax as lax
import jax.numpy as jnp
import jax.random as jrandom
import numpy as np
from jaxtyping import Array, PRNGKeyArray

from .._misc import default_floating_dtype
from .._module import field, Module
from ._misc import all_sequences, default_init, named_scope


_T = TypeVar("_T")


def _ntuple(n: int) -> Callable[[_T | Sequence[_T]], tuple[_T, ...]]:
    def parse(x: _T | Sequence[_T]) -> tuple[_T, ...]:
        if isinstance(x, Sequence):
            if len(x) == n:
                return tuple(x)
            else:
                raise ValueError(
                    f"Length of {x} (length = {len(x)}) is not equal to {n}"
                )
        else:
            return tuple(it.repeat(x, n))

    return parse


def _padding_init(
    padding: str | int | Sequence[int] | Sequence[tuple[int, int]],
    num_spatial_dims: int,
) -> str | tuple[tuple[int, int], ...]:
    if isinstance(padding, str):
        padding = padding.upper()
        if padding not in ("SAME", "SAME_LOWER", "VALID"):
            raise ValueError(
                "`padding` string must be `'SAME'`, `'SAME_LOWER'`, or `'VALID'`."
            )
    elif isinstance(padding, int):
        padding = tuple((padding, padding) for _ in range(num_spatial_dims))
    elif isinstance(padding, Sequence) and len(padding) == num_spatial_dims:
        if all_sequences(padding):
            padding = tuple(padding)  # pyright: ignore
        else:
            padding = tuple((p, p) for p in padding)
    else:
        raise ValueError(
            "`padding` must either be a string, an int, or tuple of length "
            f"{num_spatial_dims} containing ints or tuples of length 2."
        )
    return padding  # pyright: ignore


def _padding_mode_init(padding_mode: str) -> str:
    padding_mode = padding_mode.upper()
    if padding_mode not in ("ZEROS", "REFLECT", "REPLICATE", "CIRCULAR"):
        raise ValueError(
            "`padding_mode` must be `'ZEROS'`, `'REFLECT'`, `'REPLICATE'`, or "
            "`'CIRCULAR'`."
        )
    return padding_mode


class Conv(Module):
    """General N-dimensional convolution."""

    num_spatial_dims: int = field(static=True)
    weight: Array
    bias: Array | None
    in_channels: int = field(static=True)
    out_channels: int = field(static=True)
    kernel_size: tuple[int, ...] = field(static=True)
    stride: tuple[int, ...] = field(static=True)
    padding: str | tuple[tuple[int, int], ...] = field(static=True)
    dilation: tuple[int, ...] = field(static=True)
    groups: int = field(static=True)
    use_bias: bool = field(static=True)
    padding_mode: str = field(static=True)

    def __init__(
        self,
        num_spatial_dims: int,
        in_channels: int,
        out_channels: int,
        kernel_size: int | Sequence[int],
        stride: int | Sequence[int] = 1,
        padding: str | int | Sequence[int] | Sequence[tuple[int, int]] = 0,
        dilation: int | Sequence[int] = 1,
        groups: int = 1,
        use_bias: bool = True,
        padding_mode: str = "ZEROS",
        dtype=None,
        *,
        key: PRNGKeyArray,
    ):
        """**Arguments:**

        - `num_spatial_dims`: The number of spatial dimensions. For example traditional
            convolutions for image processing have this set to `2`.
        - `in_channels`: The number of input channels.
        - `out_channels`: The number of output channels.
        - `kernel_size`: The size of the convolutional kernel.
        - `stride`: The stride of the convolution.
        - `padding`: The padding of the convolution.
        - `dilation`: The dilation of the convolution.
        - `groups`: The number of input channel groups. At `groups=1`,
            all input channels contribute to all output channels. Values
            higher than `1` are equivalent to running `groups` independent
            `Conv` operations side-by-side, each having access only to
            `in_channels` // `groups` input channels, and
            concatenating the results along the output channel dimension.
            `in_channels` must be divisible by `groups`.
        - `use_bias`: Whether to add on a bias after the convolution.
        - `padding_mode`: One of the following strings specifying the padding values.
            - `'ZEROS'` (default): pads with zeros, `1234 -> 00123400`.
            - `'REFLECT'`: pads with the reflection on boundary, `1234 -> 32123432`.
            - `'REPLICATE'`: pads with the replication of edge values,
                `1234 -> 11123444`.
            - `'CIRCULAR'`: pads with circular values, `1234 -> 34123412`.
        - `dtype`: The dtype to use for the weight and the bias in this layer.
            Defaults to either `jax.numpy.float32` or `jax.numpy.float64` depending
            on whether JAX is in 64-bit mode.
        - `key`: A `jax.random.PRNGKey` used to provide randomness for parameter
            initialisation. (Keyword only argument.)

        !!! info

            All of `kernel_size`, `stride`, `padding`, `dilation` can be either an
            integer or a sequence of integers.

            If they are an integer then the same kernel size / stride / padding /
            dilation will be used along every spatial dimension.

            If they are a sequence then the sequence should be of length equal to
            `num_spatial_dims`, and specify the value of each property down each spatial
            dimension in turn.

            In addition, `padding` can be:

            - a sequence of 2-element tuples, each representing the padding to apply
                before and after each spatial dimension.
            - the string `'VALID'`, which is the same as zero padding.
            - one of the strings `'SAME'` or `'SAME_LOWER'`. This will apply padding to
                produce an output with the same size spatial dimensions as the input.
                The padding is split between the two sides equally or almost equally. In
                case the padding is an odd number, then the extra padding is added at
                the end for `'SAME'` and at the beginning for `'SAME_LOWER'`.
        """

        parse = _ntuple(num_spatial_dims)
        kernel_size = parse(kernel_size)
        stride = parse(stride)
        dilation = parse(dilation)

        if in_channels % groups != 0:
            raise ValueError(
                f"`in_channels` (={in_channels}) must be divisible "
                f"by `groups` (={groups})."
            )

        dtype = default_floating_dtype() if dtype is None else dtype
        wkey, bkey = jrandom.split(key, 2)
        grouped_in_channels = in_channels // groups
        lim = 1 / math.sqrt(grouped_in_channels * math.prod(kernel_size))
        wshape = (out_channels, grouped_in_channels) + kernel_size
        self.weight = default_init(wkey, wshape, dtype, lim)
        bshape = (out_channels,) + (1,) * num_spatial_dims
        self.bias = default_init(bkey, bshape, dtype, lim) if use_bias else None

        self.num_spatial_dims = num_spatial_dims
        self.in_channels = in_channels
        self.out_channels = out_channels
        self.kernel_size = kernel_size
        self.stride = stride
        self.padding = _padding_init(padding, num_spatial_dims)
        self.dilation = dilation
        self.groups = groups
        self.use_bias = use_bias
        self.padding_mode = _padding_mode_init(padding_mode)

    def _nonzero_pad(self, x: Array) -> Array:
        if isinstance(self.padding, str):
            rhs_shape = tuple(
                d * (k - 1) + 1 for k, d in zip(self.kernel_size, self.dilation)
            )
            padding = lax.padtype_to_pads(
                x.shape[1:], rhs_shape, self.stride, self.padding
            )
        else:
            padding = list(self.padding)

        if self.padding_mode == "REFLECT":
            mode = "reflect"
        elif self.padding_mode == "REPLICATE":
            mode = "edge"
        elif self.padding_mode == "CIRCULAR":
            mode = "wrap"
        else:
            raise ValueError("Invalid padding mode")

        x = jnp.pad(x, [(0, 0)] + padding, mode)
        return x

    @named_scope("eqx.nn.Conv")
    def __call__(self, x: Array, *, key: PRNGKeyArray | None = None) -> Array:
        """**Arguments:**

        - `x`: The input. Should be a JAX array of shape
            `(in_channels, dim_1, ..., dim_N)`, where `N = num_spatial_dims`.
        - `key`: Ignored; provided for compatibility with the rest of the Equinox API.
            (Keyword only argument.)

        **Returns:**

        A JAX array of shape `(out_channels, new_dim_1, ..., new_dim_N)`.
        """
        del key

        unbatched_rank = self.num_spatial_dims + 1
        if x.ndim != unbatched_rank:
            raise ValueError(
                f"Input to `Conv` needs to have rank {unbatched_rank},",
                f" but input has shape {x.shape}.",
            )

        if self.padding_mode != "ZEROS":
            x = self._nonzero_pad(x)
            padding = "VALID"
        else:
            padding = self.padding

        x = jnp.expand_dims(x, axis=0)
        x = lax.conv_general_dilated(
            lhs=x,
            rhs=self.weight,
            window_strides=self.stride,
            padding=padding,
            rhs_dilation=self.dilation,
            feature_group_count=self.groups,
        )
        x = jnp.squeeze(x, axis=0)

        if self.use_bias:
            x = x + cast(Array, self.bias)
        return x


class Conv1d(Conv):
    """As [`equinox.nn.Conv`][] with `num_spatial_dims=1`."""

    def __init__(
        self,
        in_channels: int,
        out_channels: int,
        kernel_size: int | Sequence[int],
        stride: int | Sequence[int] = 1,
        padding: str | int | Sequence[int] | Sequence[tuple[int, int]] = 0,
        dilation: int | Sequence[int] = 1,
        groups: int = 1,
        use_bias: bool = True,
        padding_mode: str = "ZEROS",
        dtype=None,
        *,
        key: PRNGKeyArray,
    ):
        super().__init__(
            num_spatial_dims=1,
            in_channels=in_channels,
            out_channels=out_channels,
            kernel_size=kernel_size,
            stride=stride,
            padding=padding,
            dilation=dilation,
            groups=groups,
            use_bias=use_bias,
            padding_mode=padding_mode,
            dtype=dtype,
            key=key,
        )


class Conv2d(Conv):
    """As [`equinox.nn.Conv`][] with `num_spatial_dims=2`."""

    def __init__(
        self,
        in_channels: int,
        out_channels: int,
        kernel_size: int | Sequence[int],
        stride: int | Sequence[int] = (1, 1),
        padding: str | int | Sequence[int] | Sequence[tuple[int, int]] = (0, 0),
        dilation: int | Sequence[int] = (1, 1),
        groups: int = 1,
        use_bias: bool = True,
        padding_mode: str = "ZEROS",
        dtype=None,
        *,
        key: PRNGKeyArray,
    ):
        super().__init__(
            num_spatial_dims=2,
            in_channels=in_channels,
            out_channels=out_channels,
            kernel_size=kernel_size,
            stride=stride,
            padding=padding,
            dilation=dilation,
            groups=groups,
            use_bias=use_bias,
            padding_mode=padding_mode,
            dtype=dtype,
            key=key,
        )


class Conv3d(Conv):
    """As [`equinox.nn.Conv`][] with `num_spatial_dims=3`."""

    def __init__(
        self,
        in_channels: int,
        out_channels: int,
        kernel_size: int | Sequence[int],
        stride: int | Sequence[int] = (1, 1, 1),
        padding: str | int | Sequence[int] | Sequence[tuple[int, int]] = (0, 0, 0),
        dilation: int | Sequence[int] = (1, 1, 1),
        groups: int = 1,
        use_bias: bool = True,
        padding_mode: str = "ZEROS",
        dtype=None,
        *,
        key: PRNGKeyArray,
    ):
        super().__init__(
            num_spatial_dims=3,
            in_channels=in_channels,
            out_channels=out_channels,
            kernel_size=kernel_size,
            stride=stride,
            padding=padding,
            dilation=dilation,
            groups=groups,
            use_bias=use_bias,
            padding_mode=padding_mode,
            dtype=dtype,
            key=key,
        )


class ConvTranspose(Module):
    """General N-dimensional transposed convolution."""

    num_spatial_dims: int = field(static=True)
    weight: Array
    bias: Array | None
    in_channels: int = field(static=True)
    out_channels: int = field(static=True)
    kernel_size: tuple[int, ...] = field(static=True)
    stride: tuple[int, ...] = field(static=True)
    padding: str | tuple[tuple[int, int], ...] = field(static=True)
    output_padding: tuple[int, ...] = field(static=True)
    dilation: tuple[int, ...] = field(static=True)
    groups: int = field(static=True)
    use_bias: bool = field(static=True)
    padding_mode: str = field(static=True)

    def __init__(
        self,
        num_spatial_dims: int,
        in_channels: int,
        out_channels: int,
        kernel_size: int | Sequence[int],
        stride: int | Sequence[int] = 1,
        padding: str | int | Sequence[int] | Sequence[tuple[int, int]] = 0,
        output_padding: int | Sequence[int] = 0,
        dilation: int | Sequence[int] = 1,
        groups: int = 1,
        use_bias: bool = True,
        padding_mode: str = "ZEROS",
        dtype=None,
        *,
        key: PRNGKeyArray,
    ):
        """**Arguments:**

        - `num_spatial_dims`: The number of spatial dimensions. For example traditional
            convolutions for image processing have this set to `2`.
        - `in_channels`: The number of input channels.
        - `out_channels`: The number of output channels.
        - `kernel_size`: The size of the transposed convolutional kernel.
        - `stride`: The stride used on the equivalent [`equinox.nn.Conv`][].
        - `padding`: The padding used on the equivalent [`equinox.nn.Conv`][].
        - `output_padding`: Additional padding for the output shape.
        - `dilation`: The spacing between kernel points.
        - `groups`: The number of input channel groups. At `groups=1`,
            all input channels contribute to all output channels. Values
            higher than 1 are equivalent to running `groups` independent
            `ConvTranspose` operations side-by-side, each having access only to
            `in_channels` // `groups` input channels, and
            concatenating the results along the output channel dimension.
            `in_channels` must be divisible by `groups`.
        - `use_bias`: Whether to add on a bias after the transposed convolution.
        - `padding_mode`: One of the following strings specifying the padding values
            used on the equivalent [`equinox.nn.Conv`][].
            - `'ZEROS'` (default): pads with zeros, no extra connectivity.
            - `'CIRCULAR'`: pads with circular values, extra connectivity (see the Tip
                below).
        - `dtype`: The dtype to use for the weight and the bias in this layer.
            Defaults to either `jax.numpy.float32` or `jax.numpy.float64` depending
            on whether JAX is in 64-bit mode.
        - `key`: A `jax.random.PRNGKey` used to provide randomness for parameter
            initialisation. (Keyword only argument.)

        !!! info

            All of `kernel_size`, `stride`, `padding`, `dilation` can be either an
            integer or a sequence of integers.

            If they are an integer then the same kernel size / stride / padding /
            dilation will be used along every spatial dimension.

            If they are a sequence then the sequence should be of length equal to
            `num_spatial_dims`, and specify the value of each property down each spatial
            dimension in turn.

            In addition, `padding` can be:

            - a sequence of 2-element tuples, each representing the padding to apply
                before and after each spatial dimension.
            - the string `'VALID'`, which is the same as zero padding.
            - one of the strings `'SAME'` or `'SAME_LOWER'`. This will apply padding to
                produce an output with the same size spatial dimensions as the input.
                The padding is split between the two sides equally or almost equally. In
                case the padding is an odd number, then the extra padding is added at
                the end for `'SAME'` and at the beginning for `'SAME_LOWER'`.

        !!! tip

            Transposed convolutions are often used to go in the "opposite direction" to
            a normal convolution. That is, from something with the shape of the output
            of a convolution to something with the shape of the input to a convolution.
            Moreover, to do so with the same "connectivity", i.e. which inputs can
            affect which outputs.

            Relative to an [`equinox.nn.Conv`][] layer, this can be accomplished by
            switching the values of `in_channels` and `out_channels`, whilst keeping
            `kernel_size`, `stride`, `padding`, `dilation`, and `groups` the same.

            When `stride > 1` then [`equinox.nn.Conv`][] maps multiple input shapes to
            the same output shape. `output_padding` is provided to resolve this
            ambiguity.

            - For `'SAME'` or `'SAME_LOWER'` padding, it reduces the calculated input
                shape.
            - For other cases, it adds a little extra padding to the bottom or right
                edges of the input.

            The extra connectivity created in 'CIRCULAR' padding is correctly taken into
            account. For instance, consider the equivalent
            [`equinox.nn.Conv`][] with kernel size 3. Then:

            - `Input 1234 --(zero padding)--> 012340 --(conv)--> Output abcd`
            - `Input 1234 --(circular padding)--> 412341 --(conv)--> Output abcd`

            so that `a` is connected with `1, 2` for zero padding, while connected with
            `1, 2, 4` for circular padding.

            See [these animations](https://github.com/vdumoulin/conv_arithmetic/blob/af6f818b0bb396c26da79899554682a8a499101d/README.md#transposed-convolution-animations)
            and [this report](https://arxiv.org/abs/1603.07285) for a nice reference.

        !!! faq "FAQ"

            If you need to exactly transpose a convolutional layer, i.e. not just create an
            operation with similar inductive biases but compute the actual linear transpose
            of a specific CNN you can reshape the weights of the forward convolution
            via the following:

            ```python
            cnn = eqx.Conv(...)
            cnn_t = eqx.ConvTranspose(...)
            cnn_t = eqx.tree_at(lambda x: x.weight, cnn_t, jnp.flip(cnn.weight,
                                axis=tuple(range(2, cnn.weight.ndim))).swapaxes(0, 1))
            ```

        !!! warning

            `padding_mode='CIRCULAR'` is only implemented for `output_padding=0` and
            `padding='SAME'` or `'SAME_LOWER'`.
        """  # noqa: E501
        dtype = default_floating_dtype() if dtype is None else dtype
        wkey, bkey = jrandom.split(key, 2)

        parse = _ntuple(num_spatial_dims)
        kernel_size = parse(kernel_size)
        stride = parse(stride)
        output_padding = parse(output_padding)
        dilation = parse(dilation)

        for s, o in zip(stride, output_padding, strict=True):
            if o >= s:
                raise ValueError("Must have `output_padding < stride` (elementwise).")

        grouped_in_channels = in_channels // groups
        lim = 1 / math.sqrt(grouped_in_channels * math.prod(kernel_size))
        wshape = (out_channels, grouped_in_channels) + kernel_size
        self.weight = default_init(wkey, wshape, dtype, lim)
        bshape = (out_channels,) + (1,) * num_spatial_dims
        self.bias = default_init(bkey, bshape, dtype, lim) if use_bias else None

        padding = _padding_init(padding, num_spatial_dims)
        padding_mode = _padding_mode_init(padding_mode)
        if padding_mode in ("REFLECT", "REPLICATE"):
            raise NotImplementedError(
                "'REFLECT' or 'REPLICATE' padding mode is not implemented"
            )
        elif padding_mode == "CIRCULAR":
            if any(o != 0 for o in output_padding):
                raise NotImplementedError(
                    "`padding_mode == 'CIRCULAR'` with non-zero `output_padding` is not"
                    "implemented."
                )
            if padding not in ("SAME", "SAME_LOWER"):
                raise NotImplementedError(
                    "`padding_mode == 'CIRCULAR'` is only implemented for 'SAME' or"
                    "'SAME_LOWER' padding."
                )

        self.num_spatial_dims = num_spatial_dims
        self.in_channels = in_channels
        self.out_channels = out_channels
        self.kernel_size = kernel_size
        self.stride = stride
        self.padding = padding
        self.output_padding = output_padding
        self.dilation = dilation
        self.groups = groups
        self.use_bias = use_bias
        self.padding_mode = padding_mode

    def _padding_transpose(self) -> tuple[tuple[int, int], ...]:
        # Notations follow https://arxiv.org/abs/1603.07285
        k = np.asarray(self.kernel_size)
        s = np.asarray(self.stride)
        a = np.asarray(self.output_padding)
        d = np.asarray(self.dilation)

        if isinstance(self.padding, str):
            if self.padding == "VALID":
                p0 = np.zeros(self.num_spatial_dims, np.int64)
                p1 = np.zeros(self.num_spatial_dims, np.int64)
            else:
                p_sum = d * (k - 1) - s + a + 1
                a = np.where(p_sum < 0, -p_sum, 0)
                p_sum = np.where(p_sum < 0, 0, p_sum)
                lower = 1 if self.padding == "SAME_LOWER" else 0
                p0 = (p_sum + lower) // 2
                p1 = p_sum - p0
        else:
            p0 = np.asarray(self.padding)[:, 0]
            p1 = np.asarray(self.padding)[:, 1]

        # Given by Relationship 14 of https://arxiv.org/abs/1603.07285
        p0t = d * (k - 1) - p0
        p1t = d * (k - 1) - p1 + a
        padding_t = tuple((x.item(), y.item()) for x, y in zip(p0t, p1t))
        return padding_t

    def _circular_pad(
        self, x: Array, padding_t: tuple[tuple[int, int], ...]
    ) -> tuple[Array, tuple[tuple[int, int], ...]]:
        stride = np.expand_dims(self.stride, axis=1)
        pad_width = np.insert(padding_t // stride, 0, 0, axis=0)
        x = jnp.pad(x, pad_width, mode="wrap")
        padding_t = tuple((p[0].item(), p[1].item()) for p in padding_t % stride)  # pyright: ignore[reportIndexIssue]
        return x, padding_t

    @named_scope("eqx.nn.ConvTranspose")
    def __call__(self, x: Array, *, key: PRNGKeyArray | None = None) -> Array:
        """**Arguments:**

        - `x`: The input. Should be a JAX array of shape
            `(in_channels, dim_1, ..., dim_N)`, where `N = num_spatial_dims`.
        - `key`: Ignored; provided for compatibility with the rest of the Equinox API.
            (Keyword only argument.)

        **Returns:**

        A JAX array of shape `(out_channels, new_dim_1, ..., new_dim_N)`.
        """
        del key
        unbatched_rank = self.num_spatial_dims + 1
        if x.ndim != unbatched_rank:
            raise ValueError(
                f"Input to `ConvTranspose` needs to have rank {unbatched_rank},",
                f" but input has shape {x.shape}.",
            )

        padding_t = self._padding_transpose()
        if self.padding_mode == "CIRCULAR":
            x, padding_t = self._circular_pad(x, padding_t)

        x = jnp.expand_dims(x, axis=0)
        x = lax.conv_general_dilated(
            lhs=x,
            rhs=self.weight,
            window_strides=(1,) * self.num_spatial_dims,
            padding=padding_t,
            lhs_dilation=self.stride,
            rhs_dilation=self.dilation,
            feature_group_count=self.groups,
        )
        x = jnp.squeeze(x, axis=0)

        if self.use_bias:
            x = x + cast(Array, self.bias)
        return x


class ConvTranspose1d(ConvTranspose):
    """As [`equinox.nn.ConvTranspose`][] with `num_spatial_dims=1`."""

    def __init__(
        self,
        in_channels: int,
        out_channels: int,
        kernel_size: int | Sequence[int],
        stride: int | Sequence[int] = 1,
        output_padding: int | Sequence[int] = 0,
        padding: str | int | Sequence[int] | Sequence[tuple[int, int]] = 0,
        dilation: int | Sequence[int] = 1,
        groups: int = 1,
        use_bias: bool = True,
        padding_mode: str = "ZEROS",
        dtype=None,
        *,
        key: PRNGKeyArray,
    ):
        super().__init__(
            num_spatial_dims=1,
            in_channels=in_channels,
            out_channels=out_channels,
            kernel_size=kernel_size,
            stride=stride,
            output_padding=output_padding,
            padding=padding,
            dilation=dilation,
            groups=groups,
            use_bias=use_bias,
            padding_mode=padding_mode,
            dtype=dtype,
            key=key,
        )


class ConvTranspose2d(ConvTranspose):
    """As [`equinox.nn.ConvTranspose`][] with `num_spatial_dims=2`."""

    def __init__(
        self,
        in_channels: int,
        out_channels: int,
        kernel_size: int | Sequence[int],
        stride: int | Sequence[int] = (1, 1),
        output_padding: int | Sequence[int] = (0, 0),
        padding: str | int | Sequence[int] | Sequence[tuple[int, int]] = (0, 0),
        dilation: int | Sequence[int] = (1, 1),
        groups: int = 1,
        use_bias: bool = True,
        padding_mode: str = "ZEROS",
        dtype=None,
        *,
        key: PRNGKeyArray,
    ):
        super().__init__(
            num_spatial_dims=2,
            in_channels=in_channels,
            out_channels=out_channels,
            kernel_size=kernel_size,
            stride=stride,
            output_padding=output_padding,
            padding=padding,
            dilation=dilation,
            groups=groups,
            use_bias=use_bias,
            padding_mode=padding_mode,
            dtype=dtype,
            key=key,
        )


class ConvTranspose3d(ConvTranspose):
    """As [`equinox.nn.ConvTranspose`][] with `num_spatial_dims=3`."""

    def __init__(
        self,
        in_channels: int,
        out_channels: int,
        kernel_size: int | Sequence[int],
        stride: int | Sequence[int] = (1, 1, 1),
        output_padding: int | Sequence[int] = (0, 0, 0),
        padding: str | int | Sequence[int] | Sequence[tuple[int, int]] = (0, 0, 0),
        dilation: int | Sequence[int] = (1, 1, 1),
        groups: int = 1,
        use_bias: bool = True,
        padding_mode: str = "ZEROS",
        dtype=None,
        *,
        key: PRNGKeyArray,
    ):
        super().__init__(
            num_spatial_dims=3,
            in_channels=in_channels,
            out_channels=out_channels,
            kernel_size=kernel_size,
            stride=stride,
            output_padding=output_padding,
            padding=padding,
            dilation=dilation,
            groups=groups,
            use_bias=use_bias,
            padding_mode=padding_mode,
            dtype=dtype,
            key=key,
        )<|MERGE_RESOLUTION|>--- conflicted
+++ resolved
@@ -1,11 +1,8 @@
 import itertools as it
 import math
 from collections.abc import Callable, Sequence
-<<<<<<< HEAD
 from typing import cast, TypeVar
-=======
 from typing import TypeVar, cast
->>>>>>> 0d751269
 
 import jax.lax as lax
 import jax.numpy as jnp
