import functools as ft
import types
import typing
import warnings
from collections.abc import Callable, Sequence
from typing import (
    Any,
    cast,
    Literal,
    Optional,
    overload,
    TYPE_CHECKING,
    TypeVar,
    Union,
)
from typing_extensions import ParamSpec

import jax
import jax._src.traceback_util as traceback_util
import jax.core
import jax.interpreters.ad as ad
import jax.interpreters.partial_eval as pe
import jax.numpy as jnp
import jax.tree_util as jtu
from jaxtyping import Array, ArrayLike, Complex, Float, PyTree, PyTreeDef

from ._custom_types import sentinel
from ._deprecate import deprecated_0_10
from ._doc_utils import doc_remove_args
from ._eval_shape import cached_filter_eval_shape
from ._filters import (
    combine,
    is_array,
    is_inexact_array,
    partition,
)
from ._make_jaxpr import filter_make_jaxpr
from ._module import field, Module, module_update_wrapper, Partial, Static
from ._tree import tree_equal


traceback_util.register_exclusion(__file__)


_P = ParamSpec("_P")
_T = TypeVar("_T")
_S = TypeVar("_S")


class _ValueAndGradWrapper(Module):
    _fun: Callable
    _has_aux: bool
    _gradkwargs: dict[str, Any]

    @property
    def __wrapped__(self):
        return self._fun

    def __call__(self, *args, **kwargs):
        @ft.partial(jax.value_and_grad, has_aux=self._has_aux, **self._gradkwargs)
        def fun_value_and_grad(_diff_x, _nondiff_x, *_args, **_kwargs):
            _x = combine(_diff_x, _nondiff_x)
            return self._fun(_x, *_args, **_kwargs)

        if len(args) == 0:
            if len(kwargs) == 0:
                raise TypeError(
                    "Functions wrapped with `equinox.filter_{grad, value_and_grad}` "
                    "must have at least one positional argument. (This is the "
                    "argument that is differentiated.)"
                )
            else:
                raise TypeError(
                    "Functions wrapped with `equinox.filter_{grad, value_and_grad}` "
                    "must have their first argument passed by position, not keyword. "
                    "(This is the argument that is differentiated.)"
                )
        x, *args = args
        diff_x, nondiff_x = partition(x, is_inexact_array)
        return fun_value_and_grad(diff_x, nondiff_x, *args, **kwargs)

    def __get__(self, instance, owner):
        if instance is None:
            return self
        return Partial(self, instance)


class _GradWrapper(Module):
    _fun_value_and_grad: _ValueAndGradWrapper
    _has_aux: bool

    @property
    def __wrapped__(self):
        return self._fun_value_and_grad.__wrapped__  # pyright: ignore

    def __call__(self, /, *args, **kwargs):
        value, grad = self._fun_value_and_grad(*args, **kwargs)
        if self._has_aux:
            _, aux = value
            return grad, aux
        else:
            return grad

    def __get__(self, instance, owner):
        if instance is None:
            return self
        return Partial(self, instance)


_Scalar = Union[float, complex, Float[ArrayLike, ""], Complex[ArrayLike, ""]]
_ScalarTy = TypeVar("_ScalarTy", bound=_Scalar)


@overload
def filter_value_and_grad(
    *,
    has_aux: Literal[False] = False,
) -> Callable[[Callable[_P, _ScalarTy]], Callable[_P, tuple[_ScalarTy, PyTree]]]:
    ...


@overload
def filter_value_and_grad(
    fun: Callable[_P, _ScalarTy], *, has_aux: Literal[False] = False
) -> Callable[_P, tuple[_ScalarTy, PyTree]]:
    ...


@overload
def filter_value_and_grad(
    *,
    has_aux: Literal[True] = True,
) -> Callable[
    [Callable[_P, tuple[_ScalarTy, _T]]],
    Callable[_P, tuple[tuple[_ScalarTy, _T], PyTree]],
]:
    ...


@overload
def filter_value_and_grad(
    fun: Callable[_P, tuple[_ScalarTy, _T]], *, has_aux: Literal[True] = True
) -> Callable[_P, tuple[tuple[_ScalarTy, _T], PyTree]]:
    ...


@overload
def filter_value_and_grad(
    fun: Callable[_P, _T], *, has_aux: bool = False
) -> Callable[_P, tuple[_T, PyTree]]:
    ...


@doc_remove_args("gradkwargs")
def filter_value_and_grad(
    fun=sentinel, *, has_aux: bool = False, **gradkwargs
) -> Callable:
    """Creates a function that evaluates both `fun` and the gradient of `fun`.

    The gradient will be computed with respect to all floating-point JAX/NumPy arrays
    in the first argument. (Which should be a PyTree.)

    Any nondifferentiable leaves in the first argument will have `None` as the gradient.

    **Arguments:**

    - `fun` is a pure function to differentiate.
    - `has_aux`: if `True` then `fun` should return a pair; the first element is the
        output to be differentiated and the second element is auxiliary data.

    **Returns:**

    A function with the same arguments as `fun`, that evaluates both `fun` and computes
    the derivative of `fun` with respect to its first input. Any nondifferentiable
    leaves will have `None` as the gradient.

    If `has_aux` is `True` then a nested tuple `((value, aux), gradient)` is returned.
    If `has_aux` is `False` then the pair `(value, gradient)` is returned.
    """

    if fun is sentinel:
        return ft.partial(filter_value_and_grad, has_aux=has_aux, **gradkwargs)

    deprecated_0_10(gradkwargs, "arg")
    deprecated_0_10(gradkwargs, "filter_spec")
    argnums = gradkwargs.pop("argnums", None)
    if argnums is not None:
        raise ValueError(
            "`argnums` should not be passed. If you need to differentiate "
            "multiple objects then collect them into a tuple and pass that "
            "as the first argument."
        )

    return module_update_wrapper(_ValueAndGradWrapper(fun, has_aux, gradkwargs))


@overload
def filter_grad(
    *,
    has_aux: Literal[False] = False,
) -> Callable[[Callable[_P, _Scalar]], Callable[_P, PyTree[Float[Array, "..."]]]]:
    ...


@overload
def filter_grad(
    fun: Callable[_P, _Scalar], *, has_aux: Literal[False] = False
) -> Callable[_P, PyTree[Float[Array, "..."]]]:
    ...


@overload
def filter_grad(
    *,
    has_aux: Literal[True] = True,
) -> Callable[
    [Callable[_P, tuple[_Scalar, _T]]],
    Callable[_P, tuple[PyTree[Float[Array, "..."]], _T]],
]:
    ...


@overload
def filter_grad(
    fun: Callable[_P, tuple[_Scalar, _T]], *, has_aux: Literal[True] = True
) -> Callable[_P, tuple[PyTree[Float[Array, "..."]], _T]]:
    ...


@overload
def filter_grad(fun: Callable[_P, Any], *, has_aux: bool = False) -> Callable[_P, Any]:
    ...


@doc_remove_args("gradkwargs")
def filter_grad(fun=sentinel, *, has_aux: bool = False, **gradkwargs):
    """Creates a function that computes the gradient of `fun`.

    The gradient will be computed with respect to all floating-point JAX/NumPy arrays
    in the first argument. (Which should be a PyTree.)

    Any nondifferentiable leaves in the first argument will have `None` as the gradient.

    **Arguments:**

    - `fun` is a pure function to differentiate.
    - `has_aux`: if `True` then `fun` should return a pair; the first element is the
        output to be differentiated and the second element is auxiliary data.

    **Returns:**

    A function with the same arguments as `fun`, that computes the derivative of `fun`
    with respect to its first input. Any nondifferentiable leaves will have `None` as
    the gradient.

    If `has_aux` is `True` then a pair `(gradient, aux)` is returned. If `has_aux` is
    `False` then just the `gradient` is returned.

    !!! tip

        If you need to differentiate multiple objects, then put them together into a
        tuple and pass that through the first argument:
        ```python
        # We want to differentiate `func` with respect to both `x` and `y`.
        def func(x, y):
            ...

        @equinox.filter_grad
        def grad_func(x__y):
            x, y = x__y
            return func(x, y)
        ```

    !!! info

        See also [`equinox.apply_updates`][] for a convenience function that applies
        non-`None` gradient updates to a model.

    """

    if fun is sentinel:
        return ft.partial(filter_grad, has_aux=has_aux, **gradkwargs)

    fun_value_and_grad = filter_value_and_grad(fun, has_aux=has_aux, **gradkwargs)
    fun_value_and_grad = cast(_ValueAndGradWrapper, fun_value_and_grad)
    return module_update_wrapper(_GradWrapper(fun_value_and_grad, has_aux))


def _is_none(x):
    return x is None


def _is_jvp_tracer(main):
    def _is_jvp_tracer_impl(x):
        return isinstance(x, ad.JVPTracer) and x._trace.main is main

    return _is_jvp_tracer_impl


def filter_jvp(
    fn: Callable[..., _T], primals: Sequence, tangents: Sequence, **kwargs
) -> tuple[_T, PyTree]:
    """Like `jax.jvp`, but accepts arbitrary PyTrees. (Not just JAXable types.)

    In the following, an "inexact arraylike" refers to either a floating-point JAX
    array, or a complex JAX array, or a Python `float`, or a Python `complex`. These are
    the types which JAX considers to be differentiable.

    **Arguments:**

    - `fn`: Function to be differentiated. Its arguments can be Python objects, and
        its return type can be any Python object.
    - `primals`: The primal values at which `fn` should be evaluated. Should be a
        sequence of arguments, and its length should be equal to the number of
        positional parameters of `fn`.
    - `tangents`: The tangent vector for which the Jacobian-vector product should be
        calculated. Should be a PyTree with the same structure as `primals`. The leaves
        of `tangents` must either be inexact arraylikes, or they can be `None`s. `None`s
        are used to indicate (symbolic) zero tangents; in particular these must be
        passed for all primals that are not inexact arraylikes. (And `None` can also be
        passed for any inexact arraylike primals too.)
    - `**kwargs`: Any keyword arguments to pass to `fn`. These are not differentiated.

    **Returns:**

    A pair `(primals_out, tangents_out)` is returned,
    where `primals_out = fn(*primals)` and `tangents_out` is the Jacobian-vector
    product of `fn` evaluated at `primals` with `tangents`.

    The `tangents_out` has the same structure as `primals_out`, but has `None` for
    any leaves with symbolic zero derivative. (Either because they're not
    differentiable -- i.e. they're not a floating-point JAX array or Python `float` --
    or because they have no dependence on any input with non-symbolic-zero tangent.)

    !!! Tip

        Unlike `jax.jvp`, this function does not support a `has_aux` argument. It isn't
        needed, as unlike `jax.jvp` the output of this function can be of arbitrary
        type.
    """
    if jtu.tree_structure(primals, is_leaf=_is_none) != jtu.tree_structure(
        tangents, is_leaf=_is_none
    ):
        raise ValueError("primals and tangents must have the same pytree structure")
    filter_spec = jtu.tree_map(_is_none, tangents, is_leaf=_is_none)
    static_primals, dynamic_primals = partition(primals, filter_spec)
    flat_dynamic_primals, treedef = jtu.tree_flatten(dynamic_primals)
    flat_tangents = jtu.tree_leaves(tangents)  # all non-None tangents are dynamic

    def _fn(*_flat_dynamic):
        _main = jax.core.find_top_trace(_flat_dynamic).main
        _dynamic = jtu.tree_unflatten(treedef, _flat_dynamic)
        _in = combine(_dynamic, static_primals)
        _out = fn(*_in, **kwargs)
        _dynamic_out, _static_out = partition(_out, _is_jvp_tracer(_main))
        return _dynamic_out, Static(_static_out)

    primal_out, tangent_out = jax.jvp(_fn, flat_dynamic_primals, flat_tangents)
    dynamic_primal_out, static_primal_out = primal_out
    primal_out = combine(dynamic_primal_out, static_primal_out.value)
    tangent_out, _ = tangent_out

    return primal_out, tangent_out


@overload
def filter_vjp(
    fun: Callable[..., _T], *primals, has_aux: Literal[False] = False
) -> tuple[_T, Callable[..., tuple[PyTree, ...]]]:
    ...


@overload
def filter_vjp(
    fun: Callable[..., tuple[_T, _S]], *primals, has_aux: Literal[True] = True
) -> tuple[_T, Callable[..., tuple[PyTree, ...]], _S]:
    ...


def filter_vjp(fun, *primals, has_aux: bool = False):
    """Like `jax.vjp`, but accepts arbitrary PyTrees. (Not just JAXable types.)

    **Arguments:**

    - `fun`: The function to be differentiated. Will be called as `fun(*primals)`. Can
        return an arbitrary PyTree.
    - `primals`: The arguments at which `fun` will be evaluated and differentiated.
        Can be arbitrary PyTrees.
    - `has_aux`: Indicates whether `fun` returns a pair, with the first element the
        output to be differentiated, and the latter auxiliary data. Defaults to `False`.

    **Returns:**

    If `has_aux is False` then returns a `(primals_out, vjpfun)` pair, where
    `primals_out = fun(*primals)` and `vjpfun` is a function from a cotangent vector
    with the same shape as `primals_out` to a tuple of cotangent vectors with the same
    shape as `primals`, representing the vector-Jacobian product of `fun` evaluated at
    `primals`.

    If `has_aux is True` then returns a tuple `(primals_out, vjpfun, aux)`, where `aux`
    is the auxiliary data returned from `fun`.

    The cotangent passed to `vjpfun` should have arrays corresponding to all
    floating-point arrays in `primals_out`, and `None` for all other PyTree leaves. The
    cotangents returned from `vjpfun` will likewise have arrays for all `primals` that
    are floating-point arrays, and `None` for all other PyTree leaves.
    """
    diff, nondiff = partition(primals, is_inexact_array)

    def diff_fun(*_diff):
        _primals = combine(_diff, nondiff)
        _out = fun(*_primals)
        if has_aux:
            _out, _aux = _out
        else:
            _aux = None
        _diff_out, _nondiff_out = partition(_out, is_inexact_array)
        return _diff_out, (_nondiff_out, _aux)

    diff_out, vjp_fn, (nondiff_out, aux) = jax.vjp(diff_fun, *diff, has_aux=True)
    out = combine(diff_out, nondiff_out)
    if has_aux:
        return out, vjp_fn, aux
    else:
        return out, vjp_fn


class _Jac(Module):
    fun: Callable
    has_aux: bool
    rev: bool

    def __call__(self, x, /, *args, **kwargs):
        diff_x, static_x = partition(x, is_inexact_array)

        def _fun(_diff_x):
            _x = combine(_diff_x, static_x)
            _out = self.fun(_x, *args, **kwargs)
            if self.has_aux:
                _out, _aux = _out
            else:
                _aux = None
            _dynamic_out, _static_out = partition(_out, _is_jvp_tracer)
            return _dynamic_out, (_static_out, _aux)

        if self.rev:
            jacobian = jax.jacrev
        else:
            jacobian = jax.jacfwd
        dynamic_out, (static_out, aux) = jacobian(_fun, has_aux=True)(diff_x)
        out = combine(dynamic_out, static_out)
        if self.has_aux:
            return out, aux
        else:
            return out


def filter_jacfwd(fun, has_aux: bool = False):
    """Computes the Jacobian of `fun`, evaluated using forward-mode AD. The inputs and
    outputs may be arbitrary PyTrees.

    **Arguments:**

    - `fun`: The function to be differentiated.
    - `has_aux`: Indicates whether `fun` returns a pair, with the first element the
        output to be differentiated, and the latter auxiliary data. Defaults to `False`.

    **Returns:**

    A function with the same arguments as `fun`.

    If `has_aux is False` then this function returns just the Jacobian of `fun` with
    respect to its first argument.

    If `has_aux is True` then it returns a pair `(jacobian, aux)`, where `aux` is the
    auxiliary data returned from `fun`.
    """
    return _Jac(fun, has_aux, rev=False)


def filter_jacrev(fun, has_aux: bool = False):
    """Computes the Jacobian of `fun`, evaluated using reverse-mode AD. The inputs and
    outputs may be arbitrary PyTrees.

    **Arguments:**

    - `fun`: The function to be differentiated.
    - `has_aux`: Indicates whether `fun` returns a pair, with the first element the
        output to be differentiated, and the latter auxiliary data. Defaults to `False`.

    **Returns:**

    A function with the same arguments as `fun`.

    If `has_aux is False` then this function returns just the Jacobian of `fun` with
    respect to its first argument.

    If `has_aux is True` then it returns a pair `(jacobian, aux)`, where `aux` is the
    auxiliary data returned from `fun`.
    """
    return _Jac(fun, has_aux, rev=True)


def _is_struct(x):
    return is_array(x) or isinstance(x, jax.ShapeDtypeStruct)


def _unflatten(flat_pytree):
    leaves, treedef = flat_pytree
    return jtu.tree_unflatten(treedef, leaves)


_T = TypeVar("_T")
_FlatPyTree = tuple[list[_T], PyTreeDef]


def _check_closure_convert_input(self, args, kwargs):
    self_in_dynamic_struct = _unflatten(self.in_dynamic_struct)
    self_in_static = _unflatten(self.in_static)
    in_dynamic, in_static = partition((args, kwargs), is_array)
    in_dynamic_struct = jax.eval_shape(lambda: in_dynamic)
    # `is` because `tree_equal` may return a tracer
    if tree_equal(in_dynamic_struct, self_in_dynamic_struct) is not True:
        raise ValueError(
            "Closure-converted function called with different dynamic arguments to "
            "the example arguments provided."
        )
    if tree_equal(in_static, self_in_static) is not True:
        raise ValueError(
            "Closure-converted function called with different static arguments to "
            "the example arguments provided."
        )
    return in_dynamic


class _TrivialClosureConvert(Module):
    fn: types.FunctionType
    in_dynamic_struct: _FlatPyTree[jax.ShapeDtypeStruct] = field(static=True)
    in_static: _FlatPyTree[Any] = field(static=True)

    @property
    def in_struct(self):
        dynamic = _unflatten(self.in_dynamic_struct)
        static = _unflatten(self.in_static)
        return combine(dynamic, static)

    @property
    def out_struct(self):
        args, kwargs = self.in_struct
        return cached_filter_eval_shape(self.fn, *args, **kwargs)

    def __call__(self, *args, **kwargs):
        # unused output
        _ = _check_closure_convert_input(self, args, kwargs)
        return self.fn(*args, **kwargs)


class _ClosureConvert(Module):
    # Important that `jaxpr` be a leaf (and not static), so that it is a tuple element
    # when passing through `filter_primitive_bind` and thus visible to
    # `jax.core.subjaxprs`
    jaxpr: jax.core.Jaxpr
    consts: PyTree[ArrayLike]  # Captured in the PyTree structure of _ClosureConvert
    in_dynamic_struct: _FlatPyTree[jax.ShapeDtypeStruct] = field(static=True)
    out_dynamic_struct: _FlatPyTree[jax.ShapeDtypeStruct] = field(static=True)
    in_static: _FlatPyTree[Any] = field(static=True)
    out_static: _FlatPyTree[Any] = field(static=True)

    @property
    def in_struct(self):
        dynamic = _unflatten(self.in_dynamic_struct)
        static = _unflatten(self.in_static)
        return combine(dynamic, static)

    @property
    def out_struct(self):
        dynamic = _unflatten(self.out_dynamic_struct)
        static = _unflatten(self.out_static)
        return combine(dynamic, static)

    def __call__(self, *args, **kwargs):
        in_dynamic = _check_closure_convert_input(self, args, kwargs)
        in_dynamic_flat = jtu.tree_leaves(in_dynamic)
        out_dynamic_flat = jax.core.eval_jaxpr(
            self.jaxpr, self.consts, *in_dynamic_flat
        )
        self_out_dynamic_struct = _unflatten(self.out_dynamic_struct)
        self_out_static = _unflatten(self.out_static)
        out_dynamic_struct_flat, out_dynamic_treedef = jtu.tree_flatten(
            self_out_dynamic_struct
        )
        assert len(out_dynamic_flat) == len(out_dynamic_struct_flat)
        for o1, o2 in zip(out_dynamic_flat, out_dynamic_struct_flat):
            assert jnp.shape(o1) == jnp.shape(o2)
            assert jnp.result_type(o1) == jnp.result_type(o2)
        out = jtu.tree_unflatten(out_dynamic_treedef, out_dynamic_flat)
        out = combine(out, self_out_static)
        return out


def _fn_to_jaxpr(fn, args, kwargs, dce: bool) -> _ClosureConvert:
    closed_jaxpr, out_dynamic_struct, out_static = filter_make_jaxpr(fn)(
        *args, **kwargs
    )  # pyright: ignore
    in_dynamic, in_static = partition((args, kwargs), _is_struct)
    in_dynamic_struct = jax.eval_shape(lambda: in_dynamic)
    jaxpr = closed_jaxpr.jaxpr
    consts = closed_jaxpr.consts
    if dce:
        jaxpr, _ = pe.dce_jaxpr(jaxpr, [True] * len(jaxpr.outvars), instantiate=True)
    in_dynamic_struct = jtu.tree_flatten(in_dynamic_struct)
    out_dynamic_struct = jtu.tree_flatten(out_dynamic_struct)
    in_static = jtu.tree_flatten(in_static)
    out_static = jtu.tree_flatten(out_static)
    return _ClosureConvert(
        jaxpr, consts, in_dynamic_struct, out_dynamic_struct, in_static, out_static
    )


def filter_closure_convert(fn: Callable[_P, _T], *args, **kwargs) -> Callable[_P, _T]:
    """As `jax.closure_convert`, but works on functions accepting and returning
    arbitrary PyTree objects. In addition, all JAX arrays are hoisted into constants
    (not just floating point arrays).

    This is useful for explicitly capturing any closed-over JAX tracers
    before crossing an API boundary, such as `jax.grad`, `jax.custom_vjp`, or the
    rule of a custom primitive.

    **Arguments:**

    - `fn`: The function to call. Will be called as `fun(*args, **kwargs)`.
    - `args`, `kwargs`: Example arguments at which to call the function. The function is
        not actually evaluated on these arguments; all JAX arrays are subsituted for
        tracers. Note that Python builtins (`bool`, `int`, `float`, `complex`) are
        not substituted for tracers and are passed through as-is.

    **Returns:**

    A new function, which can be called in the same way, using `*args` and `**kwargs`.
    Will contain all closed-over tracers of `fn` as part of its PyTree structure.

    !!! Example

        ```python
        @jax.grad
        def f(x, y):
            z = x + y
            g = lambda a: z + a  # closes over z
            g2 = filter_closure_convert(g, 1)
            assert [id(b) for b in g2.consts] == [id(z)]
            return z

        f(1., 1.)
        ```
    """
<<<<<<< HEAD
    if isinstance(fn, types.FunctionType) and fn.__closure__ is None:
        # In this case, it's not possible to have any closed-over tracers.
        # Skip jaxpr tracing for efficiency.
        return fn
    return module_update_wrapper(_fn_to_jaxpr(fn, args, kwargs, dce=False), fn)


def filter_hessian(fun, has_aux: bool = False):
    """Computes the Hessian of `fun`. The inputs and outputs may be arbitrary PyTrees.

    **Arguments:**

    - `fun`: The function to be differentiated.

    **Returns:**

    A function with the same arguments as `fun`.

    If `has_aux is False` then this function returns just the Hessian of `fun` with
    respect to its first argument.

    If `has_aux is True` then it returns a pair `(hessian, aux)`, where `aux` is the
    auxiliary data returned from `fun`.
    """
    return filter_jacfwd(filter_jacrev(fun, has_aux=has_aux)), has_aux=has_aux)
=======
    in_dynamic, in_static = partition((args, kwargs), _is_struct)
    in_dynamic_struct = jax.eval_shape(lambda: in_dynamic)
    in_dynamic_struct = jtu.tree_flatten(in_dynamic_struct)
    in_static = jtu.tree_flatten(in_static)
    if isinstance(fn, types.FunctionType) and fn.__closure__ is None:
        # In this case, it's not possible to have any closed-over tracers.
        # Skip jaxpr tracing for efficiency.
        closure_converted = _TrivialClosureConvert(fn, in_dynamic_struct, in_static)
    else:
        closed_jaxpr, out_dynamic_struct, out_static = filter_make_jaxpr(fn)(
            *args, **kwargs
        )  # pyright: ignore
        jaxpr = closed_jaxpr.jaxpr
        consts = closed_jaxpr.consts
        out_dynamic_struct = jtu.tree_flatten(out_dynamic_struct)
        out_static = jtu.tree_flatten(out_static)
        closure_converted = _ClosureConvert(
            jaxpr, consts, in_dynamic_struct, out_dynamic_struct, in_static, out_static
        )
    closure_converted = cast(Callable[_P, _T], closure_converted)
    return closure_converted
>>>>>>> 1e601672


def _materialise_symbolic_zero(x, grad_x):
    if grad_x is None and is_inexact_array(x):
        return jnp.zeros_like(x)
    else:
        return grad_x


def _drop_nondiff(tangent, primal):
    if isinstance(tangent, jax.custom_derivatives.SymbolicZero):
        return None
    elif jnp.issubdtype(jnp.result_type(primal), jnp.inexact):
        # Work around JAX issue #16000
        return tangent
    else:
        return None


class filter_custom_jvp:
    """Filtered version of `jax.custom_jvp`.

    Works in the same way as `jax.custom_jvp`, except that you do not need to specify
    `nondiff_argnums`. Instead, arguments are automatically split into differentiable
    and nondifferentiable. (Everything that is not a floating-point array is necessarily
    nondifferentiable. In addition, some floating-point arrays may happen not to have
    been differentiated.)

    The tangents of the nondifferentiable arguments will be passed as `None`.

    The return types must still all be JAX types.

    Supports keyword arguments, which are always treated as nondifferentiable.

    !!! Example

        ```python
        @equinox.filter_custom_jvp
        def call(x, y, *, fn):
            return fn(x, y)

        @call.def_jvp
        def call_jvp(primals, tangents, *, fn):
            x, y = primals
            tx, ty = tangents
            primal_out = call(x, y, fn=fn)
            tangent_out = tx**2 + ty
            return primal_out, tangent_out
        ```
    """

    def __init__(self, fn):
        def fn_wrapper(static, dynamic):
            args, kwargs = combine(dynamic, static)
            return fn(*args, **kwargs)

        self.fn = jax.custom_jvp(fn_wrapper, nondiff_argnums=(0,))

    def defjvp(self, fn_jvp):
        warnings.warn(
            "As of Equinox 0.10.7, `equinox.filter_custom_jvp.defjvp` is deprecated in "
            "favour of `.def_jvp`. This new API supports symbolic zeros, which allow "
            "for more efficient autodifferentiation rules. In particular:, `None` was "
            "previously passed to indicate a symbolic zero tangent for all objects "
            "that weren't inexact arrays, but all inexact arrays always had an "
            "array-valued tangent. Now, `None` may also be passed to indicate that an "
            "inexact array has a symbolic zero tangent.",
            stacklevel=2,
        )

        def _fn_jvp(args, t_args, **kwargs):
            t_args = jtu.tree_map(_materialise_symbolic_zero, args, t_args)
            return fn_jvp(args, t_args, **kwargs)

        self.def_jvp(_fn_jvp)

    def def_jvp(self, fn_jvp):
        def fn_jvp_wrapper(static, dynamic, tangents):
            (dynamic,) = dynamic
            (tangents,) = tangents
            d_args, _ = dynamic
            t_args, t_kwargs = tangents
            if len(jtu.tree_leaves(t_kwargs)) > 0:
                raise ValueError("Received keyword tangent")
            t_args = jtu.tree_map(_drop_nondiff, t_args, d_args)
            args, kwargs = combine(dynamic, static)
            out, t_out = fn_jvp(args, t_args, **kwargs)
            t_out = jtu.tree_map(_none_to_zero, t_out, out, is_leaf=_is_none)
            return out, t_out

        self.fn.defjvp(fn_jvp_wrapper, symbolic_zeros=True)

    def defjvps(self, *a, **kw):
        raise NotImplementedError(
            "`equinox.filter_custom_jvp.defjvps` is not implemented"
        )

    def __call__(self, *args, **kwargs):
        dynamic, static = partition((args, kwargs), is_array)
        return self.fn(static, dynamic)


@ft.partial(jax.custom_jvp, nondiff_argnums=(0,))
def _nondifferentiable(msg: str, x: PyTree[Array]):
    return x


@_nondifferentiable.defjvp
def _nondifferentiable_jvp(msg: str, primals, tangents):
    raise RuntimeError(msg)


def nondifferentiable(
    x: PyTree, *, name: Optional[str] = None, msg: Optional[str] = None
) -> PyTree:
    """Identity function, which raises an error if it is differentiated (in forward or
    reverse mode).
    """
    dynamic, static = partition(x, is_array)
    if msg is None:
        if name is None:
            name = "This operation"
        msg = f"Unexpected tangent. {name} cannot be autodifferentiated."
    dynamic = _nondifferentiable(msg, dynamic)
    return combine(dynamic, static)


def _get_perturbed(x):
    assert type(x) is jax.custom_derivatives.CustomVJPPrimal
    return x.perturbed


def _get_value(x):
    assert type(x) is jax.custom_derivatives.CustomVJPPrimal
    return x.value


def _get_value_assert_unperturbed(x):
    assert type(x) is jax.custom_derivatives.CustomVJPPrimal
    assert x.perturbed is False
    return x.value


def _zero_to_none(ct):
    if isinstance(ct, jax.custom_derivatives.SymbolicZero):
        return None
    else:
        return ct


def _none_to_zero(ct, x):
    if ct is None:
        if x is None:
            return None
        else:
            # No raising-to-vspace. JAX is internally inconsistent, and expects integers
            # to have integer tangents from custom_{jvp,vjp} rules
            aval = jax.core.get_aval(x)  # .at_least_vspace()
            return jax.custom_derivatives.SymbolicZero(aval)
    else:
        return ct


class filter_custom_vjp:
    """As `jax.custom_vjp`, but with a nicer interface.

    Usage is:
    ```python
    @equinox.filter_custom_vjp
    def fn(vjp_arg, *args, **kwargs):
        # `vjp_arg` is some PyTree of arbitrary Python objects.
        # `args`, `kwargs` contain arbitrary Python objects.
        ...
        return out  # some PyTree of arbitrary Python objects.

    @fn.def_fwd
    def fn_fwd(perturbed, vjp_arg, *args, **kwargs):
        # `perturbed` is a pytree with the same structure as `vjp_arg`. Every leaf is
        # either `True` or `False`, indicating whether that leaf is being
        # differentiated. (All leaves that are not floating-point arrays will
        # necessarily have `False`. Some floating-point arrays might happen not to be
        # differentiated either.)
        ...
        # Should return `out` as before. `residuals` can be any collection of JAX
        # arrays you want to keep around for the backward pass.
        return out, residuals

    @fn.def_bwd
    def fn_bwd(residuals, grad_obj, perturbed, vjp_arg, *args, **kwargs):
        # `grad_obj` will have `None` as the gradient for any leaves of `out` that were
        # not differentiated.
        ...
        # `grad_vjp_arg` should be a pytree with the same structure as `vjp_arg`.
        # It can have `None` leaves to indicate that that argument has zero gradient.
        # (E.g. if the leaf was not a JAX array.)
        return grad_vjp_arg
    ```

    The key differences to `jax.custom_vjp` are that:

    - Only the gradient of the first argument, `vjp_arg`, should be computed on the
        backward pass. Everything else will automatically have zero gradient.
    - You do not need to distinguish differentiable from nondifferentiable manually.
        Instead you should return gradients for all perturbed arrays in the first
        argument. (And just put `None` on every other leaf of the PyTree.)
    - As a convenience, all of the inputs from the forward pass are additionally made
        available to you on the backward pass.
    - As a convenience, you can declare forward and backward passes using `def_fwd` and
        `def_bwd`, rather than a single `defvjp` as in core JAX.

    !!! tip

        If you need gradients with respect to multiple arguments, then just pack them
        together as a tuple via the first argument `vjp_arg`. (See also
        [`equinox.filter_grad`][] for a similar trick.)
    """

    def __init__(self, fn):
        self.fn = fn
        self.fn_fwd: Optional[Callable] = None
        self.fn_bwd: Optional[Callable] = None
        self.fn_wrapped = None

    def def_fwd(self, fn_fwd):
        self.fn_fwd = fn_fwd
        if self.fn_bwd is not None:
            self._defvjp()

    def def_bwd(self, fn_bwd):
        self.fn_bwd = fn_bwd
        if self.fn_fwd is not None:
            self._defvjp()

    def defvjp(self, fn_fwd, fn_bwd):
        warnings.warn(
            "As of Equinox 0.10.7, `equinox.filter_custom_vjp.defvjp` is deprecated in "
            "favour of `.def_fwd` and `.def_bwd`. This new API supports symbolic "
            "zeros, which allow for more efficient autodifferentiation rules. In "
            "particular:\n"
            "- the fwd and bwd functions take an extra `perturbed` argument, which "
            "    indicates which primals actually need a gradient. You can use this "
            "    to skip computing the gradient for any unperturbed value. (You can "
            "    also safely just ignore this if you wish.)\n"
            "- `None` was previously passed to indicate a symbolic zero gradient for "
            "    all objects that weren't inexact arrays, but all inexact arrays "
            "    always had an array-valued gradient. Now, `None` may also be passed "
            "    to indicate that an inexact array has a symbolic zero gradient.",
            stacklevel=2,
        )

        def _fn_fwd(perturbed, vjp_arg, *args, **kwargs):
            del perturbed
            out, residuals = fn_fwd(vjp_arg, *args, **kwargs)
            return out, (out, residuals)

        def _fn_bwd(
            residuals, grad_diff_array_out, perturbed, vjp_arg, *args, **kwargs
        ):
            del perturbed
            out, residuals = residuals
            grad_diff_array_out = jtu.tree_map(
                _materialise_symbolic_zero, out, grad_diff_array_out
            )
            return fn_bwd(residuals, grad_diff_array_out, vjp_arg, *args, **kwargs)

        self.def_fwd(_fn_fwd)
        self.def_bwd(_fn_bwd)

    def _defvjp(self):
        def fn_wrapped(
            nonarray_vjp_arg,
            nonarray_args_kwargs,
            diff_array_vjp_arg,
            nondiff_array_vjp_arg,
            array_args_kwargs,
        ):
            vjp_arg = combine(
                nonarray_vjp_arg, diff_array_vjp_arg, nondiff_array_vjp_arg
            )
            args, kwargs = combine(nonarray_args_kwargs, array_args_kwargs)
            out = self.fn(vjp_arg, *args, **kwargs)
            array_out, nonarray_out = partition(out, is_array)
            diff_array_out, nondiff_array_out = partition(array_out, is_inexact_array)
            return diff_array_out, nondiff_array_out, Static(nonarray_out)

        def fn_fwd_wrapped(
            nonarray_vjp_arg,
            nonarray_args_kwargs,
            diff_array_vjp_arg,
            nondiff_array_vjp_arg,
            array_args_kwargs,
        ):
            assert self.fn_fwd is not None
            nonarray_perturbed = jtu.tree_map(lambda _: False, nonarray_vjp_arg)
            nondiff_array_perturbed = jtu.tree_map(
                lambda _: False, nondiff_array_vjp_arg
            )
            diff_array_perturbed = jtu.tree_map(_get_perturbed, diff_array_vjp_arg)
            perturbed = combine(
                nonarray_perturbed, nondiff_array_perturbed, diff_array_perturbed
            )
            diff_array_vjp_arg = jtu.tree_map(_get_value, diff_array_vjp_arg)
            nondiff_array_vjp_arg = jtu.tree_map(
                _get_value_assert_unperturbed, nondiff_array_vjp_arg
            )
            array_args_kwargs = jtu.tree_map(
                _get_value_assert_unperturbed, array_args_kwargs
            )
            vjp_arg = combine(
                nonarray_vjp_arg, diff_array_vjp_arg, nondiff_array_vjp_arg
            )
            args, kwargs = combine(nonarray_args_kwargs, array_args_kwargs)
            out, residuals = self.fn_fwd(perturbed, vjp_arg, *args, **kwargs)
            array_out, nonarray_out = partition(out, is_array)
            array_residuals, nonarray_residuals = partition(residuals, is_array)
            diff_array_out, nondiff_array_out = partition(array_out, is_inexact_array)
            out = diff_array_out, nondiff_array_out, Static(nonarray_out)
            return out, (
                array_residuals,
                Static(nonarray_residuals),
                diff_array_vjp_arg,
                nondiff_array_vjp_arg,
                array_args_kwargs,
                perturbed,
            )

        def fn_bwd_wrapped(nonarray_vjp_arg, nonarray_args_kwargs, residuals, grad_out):
            assert self.fn_bwd is not None
            (
                array_residuals,
                nonarray_residuals,
                diff_array_vjp_arg,
                nondiff_array_vjp_arg,
                array_args_kwargs,
                perturbed,
            ) = residuals
            residuals = combine(array_residuals, nonarray_residuals.value)
            vjp_arg = combine(
                nonarray_vjp_arg, diff_array_vjp_arg, nondiff_array_vjp_arg
            )
            args, kwargs = combine(nonarray_args_kwargs, array_args_kwargs)
            grad_diff_array_out, _, _ = grad_out
            grad_diff_array_out = jtu.tree_map(_zero_to_none, grad_diff_array_out)
            out = self.fn_bwd(
                residuals, grad_diff_array_out, perturbed, vjp_arg, *args, **kwargs
            )
            if jtu.tree_structure(out, is_leaf=_is_none) != jtu.tree_structure(
                diff_array_vjp_arg, is_leaf=_is_none
            ):
                raise RuntimeError(
                    "custom_vjp gradients must have the same structure as "
                    "`equinox.filter(vjp_arg, equinox.is_inexact_array)`, where "
                    "`vjp_arg` is the first argument used in the forward pass."
                )
            out = jtu.tree_map(_none_to_zero, out, diff_array_vjp_arg, is_leaf=_is_none)
            # None is the gradient through nondiff_array_vjp_arg and array_args_kwargs
            return out, None, None

        fn_wrapped = jax.custom_vjp(fn_wrapped, nondiff_argnums=(0, 1))
        fn_wrapped.defvjp(fn_fwd_wrapped, fn_bwd_wrapped, symbolic_zeros=True)
        self.fn_wrapped = fn_wrapped

    def __call__(self, vjp_arg, /, *args, **kwargs):
        if self.fn_wrapped is None:
            raise RuntimeError(
                f"`def_fwd` or `def_bwd` not yet called for {self.fn.__name__}"
            )
        array_vjp_arg, nonarray_vjp_arg = partition(vjp_arg, is_array)
        diff_array_vjp_arg, nondiff_array_vjp_arg = partition(
            array_vjp_arg, is_inexact_array
        )
        array_args_kwargs, nonarray_args_kwargs = partition((args, kwargs), is_array)
        array_args_kwargs = nondifferentiable(
            array_args_kwargs, name="`*args` and `**kwargs` to `filter_custom_vjp`"
        )
        out = self.fn_wrapped(
            nonarray_vjp_arg,
            nonarray_args_kwargs,
            diff_array_vjp_arg,
            nondiff_array_vjp_arg,
            array_args_kwargs,
        )
        diff_array_out, nondiff_array_out, nonarray_out = out
        return combine(diff_array_out, nondiff_array_out, nonarray_out.value)


if getattr(typing, "GENERATING_DOCUMENTATION", False) and not TYPE_CHECKING:
    _filter_custom_jvp_doc = filter_custom_jvp.__doc__
    _filter_custom_vjp_doc = filter_custom_vjp.__doc__

    def def_jvp(fn_jvp):
        pass

    def defjvp(fn_jvp):
        pass

    def filter_custom_jvp(fn):
        return types.SimpleNamespace(def_jvp=def_jvp, defjvp=defjvp)

    def def_fwd(fn_fwd):
        pass

    def def_bwd(fn_bwd):
        pass

    def defvjp(fn_fwd, fn_bwd):
        pass

    def filter_custom_vjp(fn):
        return types.SimpleNamespace(def_fwd=def_fwd, def_bwd=def_bwd, defvjp=defvjp)

    filter_custom_jvp.__doc__ = _filter_custom_jvp_doc
    filter_custom_vjp.__doc__ = _filter_custom_vjp_doc


def filter_checkpoint(
    fun: Callable[_P, _T] = sentinel,
    *,
    prevent_cse: bool = True,
    policy: Optional[Callable[..., bool]] = None,
) -> Callable[_P, _T]:
    """Filtered version of `jax.checkpoint`.

    Gradient checkpointing is a technique for reducing memory usage during
    backpropagation, especially when used with reverse mode automatic differentiation
    (e.g., `jax.grad` or `equinox.filter_grad`).

    **Arguments:**

    - `fun`: The function to be checkpointed. Will be called as `fun(*args, **kwargs)`.
        Can return an arbitrary PyTree.
    - `prevent_cse`: If `True` (the default), then JAX will not perform common
    subexpression elimination. Please see the documentation for `jax.checkpoint
    ` for more details.
    - `policy`: Callable for controlling which intermediate values should be
    rematerialized. It should be one of the attributes of `jax.checkpoint_policies`.
    """

    if fun is sentinel:
        return ft.partial(  # pyright: ignore
            filter_checkpoint,
            prevent_cse=prevent_cse,
            policy=policy,
        )

    return module_update_wrapper(
        _CheckpointWrapper(fun, prevent_cse=prevent_cse, policy=policy)
    )


class _CheckpointWrapper(Module):
    _fun: Callable
    _prevent_cse: bool
    _policy: Optional[Callable[..., bool]]

    def __init__(
        self,
        fun: Callable,
        *,
        prevent_cse: bool = True,
        policy: Optional[Callable[..., bool]] = None,
    ):
        self._fun = fun
        self._prevent_cse = prevent_cse
        self._policy = policy

    @property
    def __wrapped__(self):
        return self._fun

    def __call__(self, *args, **kwargs):
        @ft.partial(
            jax.checkpoint,  # pyright: ignore
            prevent_cse=self._prevent_cse,
            policy=self._policy,
            static_argnums=(0,),
        )
        def fun_checkpoint(_static, _dynamic):
            _args, _kwargs = combine(_static, _dynamic)
            out = self._fun(*_args, **_kwargs)
            _dynamic_out, _static_out = partition(out, is_array)
            return _dynamic_out, Static(_static_out)

        dynamic, static = partition((args, kwargs), is_array)
        dynamic_out, static_out = fun_checkpoint(static, dynamic)

        return combine(dynamic_out, static_out.value)

    def __get__(self, instance, owner):
        if instance is None:
            return self
        return Partial(self, instance)<|MERGE_RESOLUTION|>--- conflicted
+++ resolved
@@ -653,33 +653,6 @@
         f(1., 1.)
         ```
     """
-<<<<<<< HEAD
-    if isinstance(fn, types.FunctionType) and fn.__closure__ is None:
-        # In this case, it's not possible to have any closed-over tracers.
-        # Skip jaxpr tracing for efficiency.
-        return fn
-    return module_update_wrapper(_fn_to_jaxpr(fn, args, kwargs, dce=False), fn)
-
-
-def filter_hessian(fun, has_aux: bool = False):
-    """Computes the Hessian of `fun`. The inputs and outputs may be arbitrary PyTrees.
-
-    **Arguments:**
-
-    - `fun`: The function to be differentiated.
-
-    **Returns:**
-
-    A function with the same arguments as `fun`.
-
-    If `has_aux is False` then this function returns just the Hessian of `fun` with
-    respect to its first argument.
-
-    If `has_aux is True` then it returns a pair `(hessian, aux)`, where `aux` is the
-    auxiliary data returned from `fun`.
-    """
-    return filter_jacfwd(filter_jacrev(fun, has_aux=has_aux)), has_aux=has_aux)
-=======
     in_dynamic, in_static = partition((args, kwargs), _is_struct)
     in_dynamic_struct = jax.eval_shape(lambda: in_dynamic)
     in_dynamic_struct = jtu.tree_flatten(in_dynamic_struct)
@@ -701,7 +674,6 @@
         )
     closure_converted = cast(Callable[_P, _T], closure_converted)
     return closure_converted
->>>>>>> 1e601672
 
 
 def _materialise_symbolic_zero(x, grad_x):
