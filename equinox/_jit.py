--- conflicted
+++ resolved
@@ -210,94 +210,6 @@
     def __wrapped__(self):
         return hashable_combine(self._dynamic_fun, self._static_fun)
 
-<<<<<<< HEAD
-    def _call(self, is_lower, args, kwargs):
-        __tracebackhide__ = True
-        # Used by our error messages when figuring out where to stop walking the stack.
-        _stack_marker = self
-        
-        info = (
-            self._signature,
-            self._dynamic_fun,
-            self._static_fun,
-            self.donate_first,
-            self.donate_rest,
-        )
-        dynamic_donate, dynamic_nodonate, static = _preprocess(  # pyright: ignore
-            info, args, kwargs, return_static=True
-        )
-        if is_lower:
-            return Lowered(
-                self._cached.lower(dynamic_donate, dynamic_nodonate, static),
-                info,
-                _preprocess,  # pyright: ignore
-                _postprocess,  # pyright: ignore
-            )
-        else:
-            filter = _FilterCallback()
-            callback_logger = logging.getLogger("jax._src.callback")
-            callback_logger.addFilter(filter)
-            try:
-                if self.filter_warning:
-                    with warnings.catch_warnings():
-                        warnings.filterwarnings(
-                            "ignore", message="Some donated buffers were not usable*"
-                        )
-                        marker, _, _ = out = self._cached(
-                            dynamic_donate, dynamic_nodonate, static
-                        )
-                else:
-                    marker, _, _ = out = self._cached(
-                        dynamic_donate, dynamic_nodonate, static
-                    )
-
-                if not isinstance(marker, jax.core.Tracer):
-                    marker.block_until_ready()
-            except JaxRuntimeError as e:
-                # Catch Equinox's runtime errors, and re-raise them with actually useful
-                # information. (By default XlaRuntimeError produces a lot of terrifying
-                # but useless information.)
-                if (
-                    last_msg is not None
-                    and last_stack is not None
-                    and "_EquinoxRuntimeError: " in str(e)
-                ):
-                    # We check `last_msg` and `last_stack` just in case. I'm not sure
-                    # what happens in distributed/multiprocess environments. Is the
-                    # callback necessarily executed in the same interpreter as we are in
-                    # here?
-                    
-                    # If the stack is a list, we know that this is an error produced by branched_error_if
-                    # which means we have to determine here where to cut the stack.
-                    last_stack_cleaned = last_stack
-                    if isinstance(last_stack, List):
-                        in_jit = currently_jitting()
-                        
-                        for i, checkpoint in enumerate(last_stack):
-                            assert isinstance(checkpoint, StackCheckpoint)
-                            if not in_jit and self == checkpoint.stack_marker:
-                                last_stack_cleaned = last_stack[:i]
-                                break
-                        # Filter all stacks that should not be included
-                        last_stack_cleaned = [l.trace for l in last_stack_cleaned if l.trace]
-                        # Then take the last valid one
-                        if last_stack_cleaned == []:
-                            last_stack_cleaned = ""
-                        else:
-                            last_stack_cleaned = last_stack_cleaned[-1]
-
-                    raise EquinoxRuntimeError(
-                        _on_error_msg.format(msg=last_msg, stack=last_stack_cleaned)
-                    ) from None
-                    # `from None` to hide the large but uninformative XlaRuntimeError.
-                else:
-                    raise
-            finally:
-                callback_logger.removeFilter(filter)
-            return _postprocess(out)
-
-=======
->>>>>>> 4b4ec01d
     def __call__(self, /, *args, **kwargs):
         __tracebackhide__ = True
         try:
